--- conflicted
+++ resolved
@@ -165,13 +165,7 @@
             messages = message.get_data("previous:text")
             stream = message.get_data("previous:stream")
             files = message.get_data("previous:files") or []
-<<<<<<< HEAD
             reply_to = (message.get_user_properties() or {}).get("reply_to_thread", message.get_data("previous:thread_ts"))
-=======
-            thread_ts = message.get_data(
-                "previous:reply_to_thread", message.get_data("previous:thread_ts")
-            )
->>>>>>> ac5a17d9
             ack_msg_ts = message.get_data("previous:ack_msg_ts")
             first_streamed_chunk = message.get_data("previous:first_streamed_chunk")
             last_streamed_chunk = message.get_data("previous:last_streamed_chunk")
